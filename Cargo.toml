[package]
authors = ["yongman <yming0221@gmail.com>"]
edition = "2018"
name = "tikv-service"
version = "0.0.1"
license = "Apache-2.0"
readme = "README.md"
repository = "https://github.com/pingcap-inc/tikv-service"
description = """
The service layer for TiKV, a distributed key-value store, powered by PingCAP.
"""

[[bin]]
name = "tikv-service-server"
path = "src/bin/server.rs"

[dependencies]
async-stream = "0.3.0"
atoi = "0.3.2"
bytes = "1"
crc = "2.0"
structopt = "0.3.14"
slog = { version = "2.3", features = ["max_level_trace", "release_max_level_debug"] }
slog-term = { version = "2.4" }
tokio = { version = "1", features = ["full"] }
tokio-stream = "0.1"
tokio-util = { version = "0.7.1", features = ["rt"] }
tikv-client = { git = "https://github.com/iosmanthus/client-rust.git", branch = "api-v2" }
lazy_static = "1.4.0"
thiserror = "1"
prometheus = { version = "0.13.0", features = ["process"] }
pprof = { version = "0.9", features = ["flamegraph", "protobuf-codec"] }
hyper = { version = "0.14.17", features = ["full"] }
async-std = { version = "1.11.0", features = ["unstable"] }
async-tls = { version = "0.11.0", features = ["server"], default-features = false }
rustls = "0.19.0"
rand = { version = "0.8.5", features = ["small_rng"] }
toml = { version = "0.5.8" }
serde = { version = "1.0", features = ["derive"] }
futures = { version = "0.3", default-features = false }
<<<<<<< HEAD
mlua = { version = "0.7.4", features = ["luajit", "async", "vendored", "macros", "send"] }
=======
mlua = { version = "0.7.4", features = ["lua51", "async", "vendored", "macros", "send"]}
>>>>>>> c526d999
sha1 = "0.10.0"
hex = "0.4.3"

[profile.release]
opt-level = 3
debug = false
lto = "thin"
incremental = true
panic = 'unwind'
debug-assertions = false
overflow-checks = false
rpath = false<|MERGE_RESOLUTION|>--- conflicted
+++ resolved
@@ -20,7 +20,10 @@
 bytes = "1"
 crc = "2.0"
 structopt = "0.3.14"
-slog = { version = "2.3", features = ["max_level_trace", "release_max_level_debug"] }
+slog = { version = "2.3", features = [
+    "max_level_trace",
+    "release_max_level_debug",
+] }
 slog-term = { version = "2.4" }
 tokio = { version = "1", features = ["full"] }
 tokio-stream = "0.1"
@@ -32,17 +35,21 @@
 pprof = { version = "0.9", features = ["flamegraph", "protobuf-codec"] }
 hyper = { version = "0.14.17", features = ["full"] }
 async-std = { version = "1.11.0", features = ["unstable"] }
-async-tls = { version = "0.11.0", features = ["server"], default-features = false }
+async-tls = { version = "0.11.0", features = [
+    "server",
+], default-features = false }
 rustls = "0.19.0"
 rand = { version = "0.8.5", features = ["small_rng"] }
 toml = { version = "0.5.8" }
 serde = { version = "1.0", features = ["derive"] }
 futures = { version = "0.3", default-features = false }
-<<<<<<< HEAD
-mlua = { version = "0.7.4", features = ["luajit", "async", "vendored", "macros", "send"] }
-=======
-mlua = { version = "0.7.4", features = ["lua51", "async", "vendored", "macros", "send"]}
->>>>>>> c526d999
+mlua = { version = "0.7.4", features = [
+    "lua51",
+    "async",
+    "vendored",
+    "macros",
+    "send",
+] }
 sha1 = "0.10.0"
 hex = "0.4.3"
 

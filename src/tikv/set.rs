use super::errors::*;
use super::gen_next_meta_index;
use super::get_txn_client;
use super::KEY_ENCODER;
use super::{
    encoding::{DataType, KeyDecoder},
    errors::AsyncResult,
};
use crate::utils::{key_is_expired, resp_array, resp_bulk, resp_err, resp_int, resp_nil};
use crate::Frame;
use ::futures::future::FutureExt;
use std::convert::TryInto;
use std::sync::Arc;
use tikv_client::Transaction;
use tokio::sync::Mutex;

use crate::metrics::REMOVED_EXPIRED_KEY_COUNTER;

#[derive(Clone)]
pub struct SetCommandCtx {
    txn: Option<Arc<Mutex<Transaction>>>,
}

impl SetCommandCtx {
    pub fn new(txn: Option<Arc<Mutex<Transaction>>>) -> Self {
        SetCommandCtx { txn }
    }

    async fn txnkv_sum_key_size(self, key: &str, version: u16) -> AsyncResult<i64> {
        let client = get_txn_client()?;

        let mut ss = match self.txn {
            Some(txn) => client.snapshot_from_txn(txn).await,
            None => client.newest_snapshot().await,
        };

        let bound_range = KEY_ENCODER.encode_txnkv_sub_meta_key_range(key, version);

        let iter = ss.scan(bound_range, u32::MAX).await?;

        let sum = iter
            .map(|kv| i64::from_be_bytes(kv.1.try_into().unwrap()))
            .sum();

        assert!(sum > 0);
        Ok(sum)
    }

    pub async fn do_async_txnkv_sadd(
        mut self,
        key: &str,
        members: &Vec<String>,
    ) -> AsyncResult<Frame> {
        let mut client = get_txn_client()?;

        let key = key.to_owned();
        let members = members.to_owned();
        let meta_key = KEY_ENCODER.encode_txnkv_meta_key(&key);
        let rand_idx = gen_next_meta_index();

        let resp = client
            .exec_in_txn(self.txn.clone(), |txn_rc| {
                async move {
                    if self.txn.is_none() {
                        self.txn = Some(txn_rc.clone());
                    }
                    let mut txn = txn_rc.lock().await;
                    match txn.get(meta_key.clone()).await? {
                        Some(meta_value) => {
                            // check key type and ttl
                            if !matches!(KeyDecoder::decode_key_type(&meta_value), DataType::Set) {
                                return Err(REDIS_WRONG_TYPE_ERR);
                            }

                            let mut expired = false;
                            let (ttl, version, _meta_size) =
                                KeyDecoder::decode_key_meta(&meta_value);
                            if key_is_expired(ttl) {
                                drop(txn);
                                self.clone()
                                    .do_async_txnkv_set_expire_if_needed(&key)
                                    .await?;
                                expired = true;
                                txn = txn_rc.lock().await;
                            }
                            let mut added: i64 = 0;

                            for m in &members {
                                // check member already exists
                                let data_key =
                                    KEY_ENCODER.encode_txnkv_set_data_key(&key, m, version);
                                let member_exists = txn.key_exists(data_key.clone()).await?;
                                if !member_exists {
                                    added += 1;
                                    txn.put(data_key, vec![]).await?;
                                }
                            }
                            // choose a random sub meta key for update, create if not exists
                            let sub_meta_key =
                                KEY_ENCODER.encode_txnkv_sub_meta_key(&key, version, rand_idx);
                            let new_sub_meta_value =
                                txn.get_for_update(sub_meta_key.clone()).await?.map_or_else(
                                    || added,
                                    |value| {
                                        let old_sub_meta_value =
                                            i64::from_be_bytes(value.try_into().unwrap());
                                        old_sub_meta_value + added
                                    },
                                );
                            txn.put(sub_meta_key, new_sub_meta_value.to_be_bytes().to_vec())
                                .await?;

                            // create a new meta key if key already expired above
                            if expired {
                                let new_meta_value =
                                    KEY_ENCODER.encode_txnkv_set_meta_value(0, 0, 0);
                                txn.put(meta_key, new_meta_value).await?;
                            }

                            Ok(added)
                        }
                        None => {
                            let mut added: i64 = 0;
                            // create new meta key and meta value
                            for m in &members {
                                // check member already exists
                                let data_key = KEY_ENCODER.encode_txnkv_set_data_key(&key, m, 0);
                                let member_exists = txn.key_exists(data_key.clone()).await?;
                                if !member_exists {
                                    txn.put(data_key, vec![]).await?;
                                    added += 1;
                                }
                            }
                            // create meta key
                            let meta_value = KEY_ENCODER.encode_txnkv_set_meta_value(0, 0, 0);
                            txn.put(meta_key, meta_value).await?;

                            // create sub meta key with a random index
                            let sub_meta_key =
                                KEY_ENCODER.encode_txnkv_sub_meta_key(&key, 0, rand_idx);
                            txn.put(sub_meta_key, added.to_be_bytes().to_vec()).await?;
                            Ok(added)
                        }
                    }
                }
                .boxed()
            })
            .await;

        match resp {
            Ok(v) => Ok(resp_int(v)),
            Err(e) => Ok(resp_err(e)),
        }
    }

    pub async fn do_async_txnkv_scard(self, key: &str) -> AsyncResult<Frame> {
        let client = get_txn_client()?;

        let mut ss = match self.txn.clone() {
            Some(txn) => client.snapshot_from_txn(txn).await,
            None => client.newest_snapshot().await,
        };

        let meta_key = KEY_ENCODER.encode_txnkv_meta_key(key);

        match ss.get(meta_key).await? {
            Some(meta_value) => {
                // check key type and ttl
                if !matches!(KeyDecoder::decode_key_type(&meta_value), DataType::Set) {
                    return Ok(resp_err(REDIS_WRONG_TYPE_ERR));
                }

                let (ttl, version, _) = KeyDecoder::decode_key_meta(&meta_value);
                if key_is_expired(ttl) {
                    self.clone()
                        .do_async_txnkv_set_expire_if_needed(key)
                        .await?;
                    return Ok(resp_int(0));
                }

                let size = self.txnkv_sum_key_size(key, version).await?;
                Ok(resp_int(size))
            }
            None => Ok(resp_int(0)),
        }
    }

    // return interger reply if members.len() == 1, else arrary
    // called by SISMEMBER and SMISMEMBER
    pub async fn do_async_txnkv_sismember(
        self,
        key: &str,
        members: &Vec<String>,
        resp_in_arr: bool,
    ) -> AsyncResult<Frame> {
        let client = get_txn_client()?;
        let member_len = members.len();

        let mut ss = match self.txn.clone() {
            Some(txn) => client.snapshot_from_txn(txn).await,
            None => client.newest_snapshot().await,
        };

        let meta_key = KEY_ENCODER.encode_txnkv_meta_key(key);
        match ss.get(meta_key).await? {
            Some(meta_value) => {
                // check key type and ttl
                if !matches!(KeyDecoder::decode_key_type(&meta_value), DataType::Set) {
                    return Ok(resp_err(REDIS_WRONG_TYPE_ERR));
                }

                let (ttl, version, _) = KeyDecoder::decode_key_meta(&meta_value);
                if key_is_expired(ttl) {
                    self.clone()
                        .do_async_txnkv_set_expire_if_needed(key)
                        .await?;
                    if !resp_in_arr {
                        return Ok(resp_int(0));
                    } else {
                        return Ok(resp_array(vec![resp_int(0); member_len]));
                    }
                }

                if !resp_in_arr {
                    let data_key = KEY_ENCODER.encode_txnkv_set_data_key(key, &members[0], version);
                    if ss.key_exists(data_key).await? {
                        Ok(resp_int(1))
                    } else {
                        Ok(resp_int(0))
                    }
                } else {
                    let mut resp = vec![];
                    for m in members {
                        let data_key = KEY_ENCODER.encode_txnkv_set_data_key(key, m, version);
                        if ss.key_exists(data_key).await? {
                            resp.push(resp_int(1));
                        } else {
                            resp.push(resp_int(0));
                        }
                    }
                    Ok(resp_array(resp))
                }
            }
            None => {
                if !resp_in_arr {
                    Ok(resp_int(0))
                } else {
                    Ok(resp_array(vec![resp_int(0); member_len]))
                }
            }
        }
    }

    pub async fn do_async_txnkv_smembers(self, key: &str) -> AsyncResult<Frame> {
        let client = get_txn_client()?;

        let meta_key = KEY_ENCODER.encode_txnkv_meta_key(key);

        let mut ss = match self.txn.clone() {
            Some(txn) => client.snapshot_from_txn(txn).await,
            None => client.newest_snapshot().await,
        };

        match ss.get(meta_key).await? {
            Some(meta_value) => {
                // check key type and ttl
                if !matches!(KeyDecoder::decode_key_type(&meta_value), DataType::Set) {
                    return Ok(resp_err(REDIS_WRONG_TYPE_ERR));
                }

                let (ttl, version, _) = KeyDecoder::decode_key_meta(&meta_value);
                if key_is_expired(ttl) {
                    self.clone()
                        .do_async_txnkv_set_expire_if_needed(key)
                        .await?;
                    return Ok(resp_array(vec![]));
                }

                let bound_range = KEY_ENCODER.encode_txnkv_set_data_key_range(key, version);

                let iter = ss.scan_keys(bound_range, u32::MAX).await?;

                let resp = iter
                    .map(|k| {
                        // decode member from data key
                        let user_key = KeyDecoder::decode_key_set_member_from_datakey(key, k);
                        resp_bulk(user_key)
                    })
                    .collect();

                Ok(resp_array(resp))
            }
            None => Ok(resp_array(vec![])),
        }
    }

    pub async fn do_async_txnkv_srem(
        mut self,
        key: &str,
        members: &Vec<String>,
    ) -> AsyncResult<Frame> {
        let mut client = get_txn_client()?;

        let key = key.to_owned();
        let members = members.to_owned();
        let meta_key = KEY_ENCODER.encode_txnkv_meta_key(&key);
        let rand_idx = gen_next_meta_index();

        let resp = client
            .exec_in_txn(self.txn.clone(), |txn_rc| {
                async move {
                    if self.txn.is_none() {
                        self.txn = Some(txn_rc.clone());
                    }

                    let mut txn = txn_rc.lock().await;
                    match txn.get(meta_key.clone()).await? {
                        Some(meta_value) => {
                            // check key type and ttl
                            if !matches!(KeyDecoder::decode_key_type(&meta_value), DataType::Set) {
                                return Err(REDIS_WRONG_TYPE_ERR);
                            }

                            let (ttl, version, _) = KeyDecoder::decode_key_meta(&meta_value);
                            if key_is_expired(ttl) {
                                drop(txn);
                                self.clone()
                                    .do_async_txnkv_set_expire_if_needed(&key)
                                    .await?;
                                return Ok(0);
                            }

                            drop(txn);
                            let size = self.txnkv_sum_key_size(&key, version).await?;
                            txn = txn_rc.lock().await;

                            let mut removed: i64 = 0;
                            for member in &members {
                                // check member exists
                                let data_key =
                                    KEY_ENCODER.encode_txnkv_set_data_key(&key, member, version);
                                if txn.key_exists(data_key.clone()).await? {
                                    removed += 1;
                                    txn.delete(data_key).await?;
                                }
                            }
                            // check if all items cleared, delete meta key and all sub meta keys if needed
                            if removed >= size {
                                txn.delete(meta_key).await?;
                                let meta_bound_range =
                                    KEY_ENCODER.encode_txnkv_sub_meta_key_range(&key, version);
                                let iter = txn.scan_keys(meta_bound_range, u32::MAX).await?;
                                for k in iter {
                                    txn.delete(k).await?;
                                }
                            } else {
                                // choose a random sub meta key, update it
                                let sub_meta_key =
                                    KEY_ENCODER.encode_txnkv_sub_meta_key(&key, version, rand_idx);
                                let new_sub_meta_value =
                                    txn.get_for_update(sub_meta_key.clone()).await?.map_or_else(
                                        || -removed,
                                        |v| {
                                            let old_sub_meta_value =
                                                i64::from_be_bytes(v.try_into().unwrap());
                                            old_sub_meta_value - removed
                                        },
                                    );
                                txn.put(sub_meta_key, new_sub_meta_value.to_be_bytes().to_vec())
                                    .await?;
                            }

                            Ok(removed)
                        }
                        None => Ok(0),
                    }
                }
                .boxed()
            })
            .await;

        match resp {
            Ok(v) => Ok(resp_int(v as i64)),
            Err(e) => Ok(resp_err(e)),
        }
    }

    /// spop will pop members by alphabetical order
    pub async fn do_async_txnkv_spop(mut self, key: &str, count: u64) -> AsyncResult<Frame> {
        let mut client = get_txn_client()?;
        let key = key.to_owned();
        let meta_key = KEY_ENCODER.encode_txnkv_meta_key(&key);
        let rand_idx = gen_next_meta_index();

        let resp = client
            .exec_in_txn(self.txn.clone(), |txn_rc| {
                async move {
                    if self.txn.is_none() {
                        self.txn = Some(txn_rc.clone());
                    }
                    let mut txn = txn_rc.lock().await;
                    match txn.get_for_update(meta_key.clone()).await? {
                        Some(meta_value) => {
                            // check key type and ttl
                            if !matches!(KeyDecoder::decode_key_type(&meta_value), DataType::Set) {
                                return Err(REDIS_WRONG_TYPE_ERR);
                            }

                            let (ttl, version, _) = KeyDecoder::decode_key_meta(&meta_value);
                            if key_is_expired(ttl) {
                                drop(txn);
                                self.clone()
                                    .do_async_txnkv_set_expire_if_needed(&key)
                                    .await?;
                                return Ok(vec![]);
                            }

                            let bound_range =
                                KEY_ENCODER.encode_txnkv_set_data_key_range(&key, version);
                            let iter = txn
                                .scan_keys(bound_range, count.try_into().unwrap())
                                .await?;

                            let mut data_key_to_delete = vec![];
                            let resp = iter
                                .map(|k| {
                                    data_key_to_delete.push(k.clone());
                                    // decode member from data key
                                    let member =
                                        KeyDecoder::decode_key_set_member_from_datakey(&key, k);
                                    resp_bulk(member)
                                })
                                .collect();

                            let poped_count = data_key_to_delete.len() as i64;
                            for k in data_key_to_delete {
                                txn.delete(k).await?;
                            }

                            drop(txn);
                            // txn will be lock inner txnkv_sum_key_size, so release it first
                            let size = self.txnkv_sum_key_size(&key, version).await?;
                            txn = txn_rc.lock().await;

                            // update or delete meta key
                            if poped_count >= size {
                                // delete meta key
                                txn.delete(meta_key).await?;
                                // delete all sub meta keys
                                let meta_bound_range =
                                    KEY_ENCODER.encode_txnkv_sub_meta_key_range(&key, version);
                                let iter = txn.scan(meta_bound_range, u32::MAX).await?;
                                for k in iter {
                                    txn.delete(k).await?;
                                }
                            } else {
                                // update random meta key
                                let sub_meta_key =
                                    KEY_ENCODER.encode_txnkv_sub_meta_key(&key, version, rand_idx);
                                let new_sub_meta_value =
                                    txn.get_for_update(sub_meta_key.clone()).await?.map_or_else(
                                        || -poped_count,
                                        |v| {
                                            let old_sub_meta_value =
                                                i64::from_be_bytes(v.try_into().unwrap());
                                            old_sub_meta_value - poped_count
                                        },
                                    );
                                txn.put(sub_meta_key, new_sub_meta_value.to_be_bytes().to_vec())
                                    .await?;
                            }
                            Ok(resp)
                        }
                        None => Ok(vec![]),
                    }
                }
                .boxed()
            })
            .await;

        match resp {
            Ok(mut v) => {
                if count == 1 {
                    if v.is_empty() {
                        Ok(resp_nil())
                    } else {
                        Ok(v.pop().unwrap())
                    }
                } else {
                    Ok(resp_array(v))
                }
            }
            Err(e) => Ok(resp_err(e)),
        }
    }

    pub async fn do_async_txnkv_set_del(mut self, key: &str) -> AsyncResult<i64> {
        let mut client = get_txn_client()?;
        let key = key.to_owned();
        let meta_key = KEY_ENCODER.encode_txnkv_meta_key(&key);

        let resp = client
            .exec_in_txn(self.txn.clone(), |txn_rc| {
                async move {
                    if self.txn.is_none() {
                        self.txn = Some(txn_rc.clone());
                    }

                    let mut txn = txn_rc.lock().await;
                    match txn.get_for_update(meta_key.clone()).await? {
                        Some(meta_value) => {
                            let version = KeyDecoder::decode_key_version(&meta_value);

                            let sub_meta_range =
                                KEY_ENCODER.encode_txnkv_sub_meta_key_range(&key, version);
                            let iter = txn.scan_keys(sub_meta_range, u32::MAX).await?;
                            for k in iter {
                                txn.delete(k).await?;
                            }

                            let data_bound_range =
                                KEY_ENCODER.encode_txnkv_set_data_key_range(&key, version);
                            let iter = txn.scan_keys(data_bound_range, u32::MAX).await?;
                            for k in iter {
                                txn.delete(k).await?;
                            }

                            txn.delete(meta_key).await?;
                            Ok(1)
                        }
                        None => Ok(0),
                    }
                }
                .boxed()
            })
            .await;
        resp
    }

    pub async fn do_async_txnkv_set_expire_if_needed(mut self, key: &str) -> AsyncResult<i64> {
        let mut client = get_txn_client()?;
        let key = key.to_owned();
        let meta_key = KEY_ENCODER.encode_txnkv_meta_key(&key);

        let resp = client
            .exec_in_txn(self.txn.clone(), |txn_rc| {
                async move {
                    if self.txn.is_none() {
                        self.txn = Some(txn_rc.clone());
                    }

                    let mut txn = txn_rc.lock().await;
                    match txn.get_for_update(meta_key.clone()).await? {
                        Some(meta_value) => {
                            let (ttl, version, _) = KeyDecoder::decode_key_meta(&meta_value);
                            if !key_is_expired(ttl) {
                                return Ok(0);
                            }
                            let data_bound_range =
                                KEY_ENCODER.encode_txnkv_set_data_key_range(&key, version);
                            let iter = txn.scan_keys(data_bound_range, u32::MAX).await?;

                            for k in iter {
                                txn.delete(k).await?;
                            }

                            let sub_meta_range =
                                KEY_ENCODER.encode_txnkv_sub_meta_key_range(&key, version);
                            let iter = txn.scan_keys(sub_meta_range, u32::MAX).await?;
                            for k in iter {
                                txn.delete(k).await?;
                            }

                            txn.delete(meta_key).await?;
<<<<<<< HEAD
                            REMOVED_EXPIRED_KEY_COUNTER
                                .with_label_values(&["set"])
                                .inc();
=======
>>>>>>> a6d4aaa9

                            Ok(1)
                        }
                        None => Ok(0),
                    }
                }
                .boxed()
            })
            .await;
        resp
    }
}<|MERGE_RESOLUTION|>--- conflicted
+++ resolved
@@ -572,12 +572,9 @@
                             }
 
                             txn.delete(meta_key).await?;
-<<<<<<< HEAD
                             REMOVED_EXPIRED_KEY_COUNTER
                                 .with_label_values(&["set"])
                                 .inc();
-=======
->>>>>>> a6d4aaa9
 
                             Ok(1)
                         }
